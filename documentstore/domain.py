import itertools
from copy import deepcopy
from io import BytesIO
import re
from typing import Union, Callable, Any
from datetime import datetime

import requests
from lxml import etree

from . import exceptions

__all__ = ["Document"]

DEFAULT_XMLPARSER = etree.XMLParser(
    remove_blank_text=False,
    remove_comments=False,
    load_dtd=False,
    no_network=True,
    collect_ids=False,
)


def utcnow():
    return str(datetime.utcnow().isoformat() + "Z")


class DocumentManifest:
    """Namespace para funções que manipulam o manifesto do documento.
    """

    @staticmethod
    def new(id: str) -> dict:
        return {"id": str(id), "versions": []}

    def _new_version(
        data_uri: str, assets: Union[dict, list], now: Callable[[], str]
    ) -> dict:
        _assets = {str(aid): [] for aid in assets}
        return {"data": data_uri, "assets": _assets, "timestamp": now()}

    @staticmethod
    def add_version(
        manifest: dict,
        data_uri: str,
        assets: Union[dict, list],
        now: Callable[[], str] = utcnow,
    ) -> dict:
        _manifest = deepcopy(manifest)
        version = DocumentManifest._new_version(data_uri, assets, now=now)
        for asset_id in assets:
            try:
                asset_uri = assets[asset_id]
            except TypeError:
                break
            else:
                if asset_uri:
                    version = DocumentManifest._new_asset_version(
                        version, asset_id, asset_uri, now=now
                    )
        _manifest["versions"].append(version)
        return _manifest

    def _new_asset_version(
        version: dict, asset_id: str, asset_uri: str, now: Callable[[], str] = utcnow
    ) -> dict:
        _version = deepcopy(version)
        _version["assets"][asset_id].append((now(), asset_uri))
        return _version

    @staticmethod
    def add_asset_version(
        manifest: dict, asset_id: str, asset_uri: str, now: Callable[[], str] = utcnow
    ) -> dict:
        _manifest = deepcopy(manifest)
        _manifest["versions"][-1] = DocumentManifest._new_asset_version(
            _manifest["versions"][-1], asset_id, asset_uri, now=now
        )
        return _manifest


def get_static_assets(xml_et):
    """Retorna uma lista das URIs dos ativos digitais de ``xml_et``.
    """
    paths = [
        "//graphic[@xlink:href]",
        "//media[@xlink:href]",
        "//inline-graphic[@xlink:href]",
        "//supplementary-material[@xlink:href]",
        "//inline-supplementary-material[@xlink:href]",
    ]

    iterators = [
        xml_et.iterfind(path, namespaces={"xlink": "http://www.w3.org/1999/xlink"})
        for path in paths
    ]

    elements = itertools.chain(*iterators)

    return [
        (element.attrib["{http://www.w3.org/1999/xlink}href"], element)
        for element in elements
    ]


def fetch_data(url: str, timeout: float = 2) -> bytes:
    try:
        response = requests.get(url, timeout=timeout)
    except (requests.ConnectionError, requests.Timeout) as exc:
        raise exceptions.RetryableError(exc) from exc
    except (requests.InvalidSchema, requests.MissingSchema, requests.InvalidURL) as exc:
        raise exceptions.NonRetryableError(exc) from exc
    else:
        try:
            response.raise_for_status()
        except requests.HTTPError as exc:
            if 400 <= exc.response.status_code < 500:
                raise exceptions.NonRetryableError(exc) from exc
            elif 500 <= exc.response.status_code < 600:
                raise exceptions.RetryableError(exc) from exc
            else:
                raise

    return response.content


def assets_from_remote_xml(
    url: str, timeout: float = 2, parser=DEFAULT_XMLPARSER
) -> list:
    data = fetch_data(url, timeout)
    xml = etree.parse(BytesIO(data), parser)
    return xml, get_static_assets(xml)


class Document:
    _timestamp_pattern = (
        r"^[0-9]{4}-[0-9]{2}-[0-9]{2}(T[0-9]{2}:[0-9]{2}(:[0-9]{2})?Z)?$"
    )

    def __init__(self, id=None, manifest=None):
        assert any([id, manifest])
        self.manifest = manifest or DocumentManifest.new(id)

    @property
    def manifest(self):
        return deepcopy(self._manifest)

    @manifest.setter
    def manifest(self, value):
        self._manifest = value

    def id(self):
        return self.manifest.get("id", "")

    def new_version(
        self, data_url, assets_getter=assets_from_remote_xml, timeout=2
    ) -> None:
        """Adiciona `data_url` como uma nova versão do documento.

        :param data_url: é a URL para a nova versão do documento.
        :param assets_getter: (optional) função que recebe 2 argumentos: 1)
        a URL do XML do documento e 2) o timeout para a requisição e retorna
        o par ``(xml, [(href, xml_node), ...]`` onde ``xml`` é uma instância
        de *element tree* da *lxml* e ``[(href, xml_node), ...]`` é uma lista
        que associa as URIs dos ativos com os nós do XML onde se encontram.
        Essa função deve ainda lançar as ``RetryableError`` e
        ``NonRetryableError`` para representar problemas no acesso aos dados
        do XML.
        """
        try:
            latest_version = self.version()
        except ValueError:
            latest_version = {"data": ""}

        if latest_version.get("data") == data_url:
            raise exceptions.VersionAlreadySet(
                "could not add version: the version is equal to the latest one"
            )

        _, data_assets = assets_getter(data_url, timeout=timeout)
        data_assets_keys = [asset_key for asset_key, _ in data_assets]
        assets = self._link_assets(data_assets_keys)
        self.manifest = DocumentManifest.add_version(self._manifest, data_url, assets)

    def _link_assets(self, tolink: list) -> dict:
        """Retorna um mapa entre as chaves dos ativos em `tolink` e as
        referências já existentes na última versão.
        """
        try:
            latest_version = self.version()
        except ValueError:
            latest_version = {"assets": {}}

        return {
            asset_key: latest_version["assets"].get(asset_key, "")
            for asset_key in tolink
        }

    def version(self, index=-1) -> dict:
        try:
            version = self.manifest["versions"][index]
        except IndexError:
            raise ValueError("missing version for index: %s" % index) from None

        def _latest(uris):
            try:
                return uris[-1][1]
            except IndexError:
                return ""

        assets = {a: _latest(u) for a, u in version["assets"].items()}
        version["assets"] = assets
        return version

    def version_at(self, timestamp: str) -> dict:
        """Obtém os metadados da versão no momento `timestamp`.

        :param timestamp: string de texto do timestamp UTC ISO 8601 no formato
        `YYYY-MM-DDTHH:MM:SSSSSSZ`. A resolução pode variar desde o dia, e.g.,
        `2018-09-17`, dia horas e minutos, e.g., `2018-09-17T14:25Z`, ou dia
        horas minutos segundos (e frações em até 6 casas decimais). Caso a
        resolução esteja no nível do dia, a mesma será ajustada automaticamente
        para o nível dos microsegundos por meio da concatenação da string
        `T23:59:59:999999Z` ao valor de `timestamp`.
        """
        if not re.match(self._timestamp_pattern, timestamp):
            raise ValueError(
                "invalid format for timestamp: %s: must match pattern: %s"
                % (timestamp, self._timestamp_pattern)
            )

        if re.match(r"^\d{4}-\d{2}-\d{2}$", timestamp):
            timestamp = f"{timestamp}T23:59:59.999999Z"

        try:
            target_version = max(
                itertools.takewhile(
                    lambda version: version.get("timestamp") <= timestamp,
                    self.manifest["versions"],
                ),
                key=lambda version: version.get("timestamp"),
            )
        except ValueError:
            raise ValueError("missing version for timestamp: %s" % timestamp) from None

        def _at_time(uris):
            try:
                target = max(
                    itertools.takewhile(lambda asset: asset[0] <= timestamp, uris),
                    key=lambda asset: asset[0],
                )
            except ValueError:
                return ""
            return target[1]

        target_assets = {a: _at_time(u) for a, u in target_version["assets"].items()}
        target_version["assets"] = target_assets
        return target_version

    def data(
        self,
        version_index=-1,
        version_at=None,
        assets_getter=assets_from_remote_xml,
        timeout=2,
    ) -> bytes:
        """Retorna o conteúdo do XML, codificado em UTF-8, já com as
        referências aos ativos digitais correspondendo às da versão solicitada.

        Por meio dos argumentos `version_index` e `version_at` é possível
        explicitar a versão desejada a partir de 2 estratégias distintas:
        `version_index` recebe um valor inteiro referente ao índice da versão
        desejada (pense no acesso a uma lista de versões). Já o argumento
        `version_at` recebe um timestamp UTC, em formato textual, e retorna
        a versão do documento naquele dado momento. Estes argumentos são
        mutuamente exclusivos, e `version_at` anula a presença do outro.

        Note que o argumento `version_at` é muito mais poderoso, uma vez que,
        diferentemente do `version_index`, também recupera o estado desejado
        no nível dos ativos digitais do documento.
        """
        version = (
            self.version_at(version_at) if version_at else self.version(version_index)
        )
        xml_tree, data_assets = assets_getter(version["data"], timeout=timeout)

        version_assets = version["assets"]
        for asset_key, target_node in data_assets:
            version_href = version_assets.get(asset_key, "")
            target_node.attrib["{http://www.w3.org/1999/xlink}href"] = version_href

        return etree.tostring(xml_tree, encoding="utf-8", pretty_print=False)

    def new_asset_version(self, asset_id, data_url) -> None:
        """Adiciona `data_url` como uma nova versão do ativo `asset_id` vinculado
        a versão mais recente do documento. É importante notar que nenhuma validação
        será executada em `data_url`.
        """
        try:
            latest_version = self.version()
        except ValueError:
            latest_version = {"assets": {}}

        if latest_version.get("assets", {}).get(asset_id) == data_url:
            raise exceptions.VersionAlreadySet(
                "could not add version: the version is equal to the latest one"
            )

        try:
            self.manifest = DocumentManifest.add_asset_version(
                self._manifest, asset_id, data_url
            )
        except KeyError:
            raise ValueError(
                'cannot add version for "%s": unknown asset_id' % asset_id
            ) from None


class BundleManifest:
    """Namespace para funções que manipulam maços.
    """

    @staticmethod
    def new(bundle_id: str, now: Callable[[], str] = utcnow) -> dict:
        timestamp = now()
        return {
            "id": str(bundle_id),
            "created": timestamp,
            "updated": timestamp,
            "items": [],
            "metadata": {},
        }

    @staticmethod
    def set_metadata(
        bundle: dict,
        name: str,
        value: Union[dict, str],
        now: Callable[[], str] = utcnow,
    ) -> dict:
        _bundle = deepcopy(bundle)
        _now = now()
        metadata = _bundle["metadata"].setdefault(name, [])
        metadata.append((_now, value))
        _bundle["updated"] = _now
        return _bundle

    @staticmethod
    def get_metadata(bundle: dict, name: str, default="") -> Any:
        try:
            return bundle["metadata"].get(name, [])[-1][1]
        except IndexError:
            return default

    @staticmethod
    def add_item(bundle: dict, item: str, now: Callable[[], str] = utcnow) -> dict:
        if item in bundle["items"]:
            raise exceptions.AlreadyExists(
                'cannot add item "%s" in bundle: ' "the item already exists" % item
            )
        _bundle = deepcopy(bundle)
        _bundle["items"].append(item)
        _bundle["updated"] = now()
        return _bundle

    @staticmethod
    def insert_item(
        items_bundle: dict, index: int, item: str, now: Callable[[], str] = utcnow
    ) -> dict:
        if item in items_bundle["items"]:
            raise exceptions.AlreadyExists(
                'cannot insert item "%s" in bundle: ' "the item already exists" % item
            )
        _items_bundle = deepcopy(items_bundle)
        _items_bundle["items"].insert(index, item)
        _items_bundle["updated"] = now()
        return _items_bundle

    @staticmethod
    def remove_item(
        items_bundle: dict, item: str, now: Callable[[], str] = utcnow
    ) -> dict:
        if item not in items_bundle["items"]:
            raise exceptions.DoesNotExist(
                'cannot remove item "%s" from bundle: ' "the item does not exist" % item
            )
        _items_bundle = deepcopy(items_bundle)
        _items_bundle["items"].remove(item)
        _items_bundle["updated"] = now()
        return _items_bundle


class DocumentsBundle:
    """
    DocumentsBundle representa um conjunto de documentos agnóstico ao modelo de
    publicação. Exemplos de publicação que são DocumentsBundle: Fascículos fechados
    e abertos, Ahead of Print, Documentos Provisórios, Erratas e Retratações.
    """

    def __init__(self, id: str = None, manifest: dict = None):
        assert any([id, manifest])
        self.manifest = manifest or BundleManifest.new(id)

    def id(self):
        return self.manifest.get("id")

    @property
    def manifest(self):
        return deepcopy(self._manifest)

    @manifest.setter
    def manifest(self, value: dict):
        self._manifest = value

    @property
    def publication_year(self):
        return BundleManifest.get_metadata(self._manifest, "publication_year")

    @publication_year.setter
    def publication_year(self, value: Union[str, int]):
        _value = str(value)
        if not re.match(r"^\d{4}$", _value):
            raise ValueError(
                "cannot set publication_year with value "
                f'"{_value}": the value is not valid'
            )
        self.manifest = BundleManifest.set_metadata(
            self._manifest, "publication_year", _value
        )

    @property
    def volume(self):
        return BundleManifest.get_metadata(self._manifest, "volume")

    @volume.setter
    def volume(self, value: Union[str, int]):
        _value = str(value)
        self.manifest = BundleManifest.set_metadata(self._manifest, "volume", _value)

    @property
    def number(self):
        return BundleManifest.get_metadata(self._manifest, "number")

    @number.setter
    def number(self, value: Union[str, int]):
        _value = str(value)
        self.manifest = BundleManifest.set_metadata(self._manifest, "number", _value)

    @property
    def supplement(self):
        return BundleManifest.get_metadata(self._manifest, "supplement")

    @supplement.setter
    def supplement(self, value: Union[str, int]):
        _value = str(value)
        self.manifest = BundleManifest.set_metadata(
            self._manifest, "supplement", _value
        )

    def add_document(self, document: str):
        self.manifest = BundleManifest.add_item(self._manifest, document)

    def insert_document(self, index: int, document: str):
        self.manifest = BundleManifest.insert_item(self._manifest, index, document)

    def remove_document(self, document: str):
        self.manifest = BundleManifest.remove_item(self._manifest, document)

    @property
    def documents(self):
        return self._manifest["items"]


class Journal:
    """
    Journal representa um periodico cientifico que contem um conjunto de documentos
    DocumentsBundle.
    """

    def __init__(self, id: str = None, manifest: dict = None):
        assert any([id, manifest])
        self.manifest = manifest or BundleManifest.new(id)

    def id(self):
        return self.manifest.get("id", "")

    @property
    def manifest(self):
        return deepcopy(self._manifest)

    @manifest.setter
    def manifest(self, value: dict):
        self._manifest = value

    @property
    def mission(self):
<<<<<<< HEAD
        return BundleManifest.get_metadata(self._manifest, "mission", {})
=======
        return BundleManifest.get_metadata(self._manifest, "mission")
>>>>>>> 05983941

    @mission.setter
    def mission(self, value: dict):
        if not isinstance(value, dict):
            raise ValueError(
                "cannot set mission with value " '"%s": the value is not valid' % value
            )
<<<<<<< HEAD
        self.manifest = BundleManifest.set_metadata(self._manifest, "mission", value)

    @property
    def title(self):
        return BundleManifest.get_metadata(self._manifest, "title")

    @title.setter
    def title(self, value: str):
        _value = str(value)
        self.manifest = BundleManifest.set_metadata(self._manifest, "title", _value)

    @property
    def title_iso(self):
        return BundleManifest.get_metadata(self._manifest, "title_iso")

    @title_iso.setter
    def title_iso(self, value: str):
        _value = str(value)
        self.manifest = BundleManifest.set_metadata(self._manifest, "title_iso", _value)

    @property
    def short_title(self):
        return BundleManifest.get_metadata(self._manifest, "short_title")

    @short_title.setter
    def short_title(self, value: str):
        _value = str(value)
        self.manifest = BundleManifest.set_metadata(
            self._manifest, "short_title", _value
        )

    @property
    def title_slug(self):
        return BundleManifest.get_metadata(self._manifest, "volume")

    @title_slug.setter
    def title_slug(self, value: str):
        _value = str(value)
        self.manifest = BundleManifest.set_metadata(
            self._manifest, "title_slug", _value
        )

    @property
    def acronym(self):
        return BundleManifest.get_metadata(self._manifest, "acronym")

    @acronym.setter
    def acronym(self, value: str):
        _value = str(value)
        self.manifest = BundleManifest.set_metadata(self._manifest, "acronym", _value)

    @property
    def scielo_issn(self):
        return BundleManifest.get_metadata(self._manifest, "scielo_issn")

    @scielo_issn.setter
    def scielo_issn(self, value: str):
        _value = str(value)
        self.manifest = BundleManifest.set_metadata(
            self._manifest, "scielo_issn", _value
        )

    @property
    def print_issn(self):
        return BundleManifest.get_metadata(self._manifest, "print_issn")

    @print_issn.setter
    def print_issn(self, value: str):
        _value = str(value)
        self.manifest = BundleManifest.set_metadata(
            self._manifest, "print_issn", _value
        )

    @property
    def eletronic_issn(self):
        return BundleManifest.get_metadata(self._manifest, "eletronic_issn")

    @eletronic_issn.setter
    def eletronic_issn(self, value: str):
        _value = str(value)
        self.manifest = BundleManifest.set_metadata(
            self._manifest, "eletronic_issn", _value
        )

    @property
    def current_status(self):
        return BundleManifest.get_metadata(self._manifest, "current_status")

    @current_status.setter
    def current_status(self, value: str):
        _value = str(value)
        self.manifest = BundleManifest.set_metadata(
            self._manifest, "current_status", _value
        )

    @property
    def unpublish_reason(self):
        return BundleManifest.get_metadata(self._manifest, "unpublish_reason")

    @unpublish_reason.setter
    def unpublish_reason(self, value: str):
        _value = str(value)
        self.manifest = BundleManifest.set_metadata(
            self._manifest, "unpublish_reason", _value
        )

    @property
    def is_public(self):
        return BundleManifest.get_metadata(self._manifest, "is_public", True)

    @is_public.setter
    def is_public(self, value: bool):
        self.manifest = BundleManifest.set_metadata(self._manifest, "is_public", value)

    @property
    def created(self):
        return BundleManifest.get_metadata(self._manifest, "created")

    @created.setter
    def created(self, value: Union[str, datetime]):
        _value = str(value)
        self.manifest = BundleManifest.set_metadata(self._manifest, "created", _value)

    @property
    def updated(self):
        return BundleManifest.get_metadata(self._manifest, "updated", True)

    @updated.setter
    def updated(self, value: Union[str, datetime]):
        _value = str(value)
        self.manifest = BundleManifest.set_metadata(self._manifest, "updated", _value)
=======
        self.manifest = BundleManifest.set_metadata(self._manifest, "mission", value)
>>>>>>> 05983941
<|MERGE_RESOLUTION|>--- conflicted
+++ resolved
@@ -235,10 +235,10 @@
         try:
             target_version = max(
                 itertools.takewhile(
-                    lambda version: version.get("timestamp") <= timestamp,
+                    lambda version: version.get("timestamp", "") <= timestamp,
                     self.manifest["versions"],
                 ),
-                key=lambda version: version.get("timestamp"),
+                key=lambda version: version.get("timestamp", ""),
             )
         except ValueError:
             raise ValueError("missing version for timestamp: %s" % timestamp) from None
@@ -402,7 +402,7 @@
         self.manifest = manifest or BundleManifest.new(id)
 
     def id(self):
-        return self.manifest.get("id")
+        return self.manifest.get("id", "")
 
     @property
     def manifest(self):
@@ -484,6 +484,12 @@
     def id(self):
         return self.manifest.get("id", "")
 
+    def created(self):
+        return self.manifest.get("created", "")
+
+    def updated(self):
+        return self.manifest.get("updated", "")
+
     @property
     def manifest(self):
         return deepcopy(self._manifest)
@@ -494,11 +500,7 @@
 
     @property
     def mission(self):
-<<<<<<< HEAD
         return BundleManifest.get_metadata(self._manifest, "mission", {})
-=======
-        return BundleManifest.get_metadata(self._manifest, "mission")
->>>>>>> 05983941
 
     @mission.setter
     def mission(self, value: dict):
@@ -506,7 +508,6 @@
             raise ValueError(
                 "cannot set mission with value " '"%s": the value is not valid' % value
             )
-<<<<<<< HEAD
         self.manifest = BundleManifest.set_metadata(self._manifest, "mission", value)
 
     @property
@@ -540,7 +541,7 @@
 
     @property
     def title_slug(self):
-        return BundleManifest.get_metadata(self._manifest, "volume")
+        return BundleManifest.get_metadata(self._manifest, "title_slug")
 
     @title_slug.setter
     def title_slug(self, value: str):
@@ -619,25 +620,4 @@
 
     @is_public.setter
     def is_public(self, value: bool):
-        self.manifest = BundleManifest.set_metadata(self._manifest, "is_public", value)
-
-    @property
-    def created(self):
-        return BundleManifest.get_metadata(self._manifest, "created")
-
-    @created.setter
-    def created(self, value: Union[str, datetime]):
-        _value = str(value)
-        self.manifest = BundleManifest.set_metadata(self._manifest, "created", _value)
-
-    @property
-    def updated(self):
-        return BundleManifest.get_metadata(self._manifest, "updated", True)
-
-    @updated.setter
-    def updated(self, value: Union[str, datetime]):
-        _value = str(value)
-        self.manifest = BundleManifest.set_metadata(self._manifest, "updated", _value)
-=======
-        self.manifest = BundleManifest.set_metadata(self._manifest, "mission", value)
->>>>>>> 05983941
+        self.manifest = BundleManifest.set_metadata(self._manifest, "is_public", value)